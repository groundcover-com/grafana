﻿import coreModule from "app/core/core_module";
import config from "app/core/config";
import appEvents from "app/core/app_events";

// This service is for registering global events.
// Good for communication react > angular and vice verse
export class GlobalEventSrv {
  private appSubUrl;
  private fullPageReloadRoutes;


  /** @ngInject */
  constructor(private $location, private $timeout, private $window) {
    this.appSubUrl = config.appSubUrl;
    this.fullPageReloadRoutes = ['/logout'];
  }

  // Angular's $location does not like <base href...> and absolute urls
  stripBaseFromUrl(url = "") {
    const appSubUrl = this.appSubUrl;
    const stripExtraChars = appSubUrl.endsWith("/") ? 1 : 0;
    const urlWithoutBase =
      url.length > 0 && url.indexOf(appSubUrl) === 0
        ? url.slice(appSubUrl.length - stripExtraChars)
        : url;

    return urlWithoutBase;
  }

  init() {
    appEvents.on("location-change", payload => {
      const urlWithoutBase = this.stripBaseFromUrl(payload.href);
      if (this.fullPageReloadRoutes.indexOf(urlWithoutBase) > -1) {
        this.$window.location.href = payload.href;
        return;
      }

<<<<<<< HEAD
      this.$timeout(() => {
        // A hack to use timeout when we're changing things (in this case the url) from outside of Angular.
=======
      this.$timeout(() => { // A hack to use timeout when we're changing things (in this case the url) from outside of Angular.
>>>>>>> 23cceaec
        this.$location.url(urlWithoutBase);
      });
    });
  }
}

coreModule.service("globalEventSrv", GlobalEventSrv);<|MERGE_RESOLUTION|>--- conflicted
+++ resolved
@@ -8,11 +8,10 @@
   private appSubUrl;
   private fullPageReloadRoutes;
 
-
   /** @ngInject */
   constructor(private $location, private $timeout, private $window) {
     this.appSubUrl = config.appSubUrl;
-    this.fullPageReloadRoutes = ['/logout'];
+    this.fullPageReloadRoutes = ["/logout"];
   }
 
   // Angular's $location does not like <base href...> and absolute urls
@@ -35,12 +34,8 @@
         return;
       }
 
-<<<<<<< HEAD
       this.$timeout(() => {
         // A hack to use timeout when we're changing things (in this case the url) from outside of Angular.
-=======
-      this.$timeout(() => { // A hack to use timeout when we're changing things (in this case the url) from outside of Angular.
->>>>>>> 23cceaec
         this.$location.url(urlWithoutBase);
       });
     });
