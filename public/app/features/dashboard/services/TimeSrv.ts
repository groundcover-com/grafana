--- conflicted
+++ resolved
@@ -62,7 +62,7 @@
     this.initTimeFromUrl();
     this.parseTime();
 
-    if (this.dashboard?.timepicker.maxTimeRange) {
+    if (timeModel.timepicker.maxTimeRange) {
       this.checkTimeAtLoad();
     }
 
@@ -93,17 +93,20 @@
   isTimeRangeValid(time: any) {
     let isValid = true;
     let maxTimeRangeInMillis = 0;
-    if (this.dashboard?.timepicker.maxTimeRange) {
-      maxTimeRangeInMillis = rangeUtil.intervalToMs(this.dashboard.timepicker.maxTimeRange);
+
+    if (this.timeModel?.timepicker.maxTimeRange) {
+      maxTimeRangeInMillis = rangeUtil.intervalToMs(this.timeModel.timepicker.maxTimeRange);
     }
 
     if (maxTimeRangeInMillis !== 0) {
-      const timezone = this.dashboard ? this.dashboard.getTimezone() : undefined;
+      const timezone = this.timeModel?.getTimezone();
       let from: any = time.from;
       let to: any = time.to;
+
       if (dateMath.isMathString(from)) {
         from = dateMath.parse(from, false, timezone);
       }
+
       if (dateMath.isMathString(to)) {
         to = dateMath.parse(to, false, timezone);
       }
@@ -120,9 +123,7 @@
     if (!this.isTimeRangeValid(this.time)) {
       this.time = getDefaultTimeRange().raw;
       this.setTime(this.time);
-      appEvents.emit(AppEvents.alertWarning, [
-        'The selected time span is outside the maximum range limit.',
-      ]);
+      appEvents.emit(AppEvents.alertWarning, ['The selected time span is outside the maximum range limit.']);
     }
   }
 
@@ -317,13 +318,14 @@
     this.setAutoRefresh(this.previousAutoRefresh);
   }
 
-<<<<<<< HEAD
-  setTime(time: RawTimeRange, fromRouteUpdate?: boolean) {
+  setTime(time: RawTimeRange, updateUrl = true) {
     let shouldSetTime = true;
 
     if (!this.isTimeRangeValid(time)) {
       appEvents.emit(AppEvents.alertWarning, [
-        'Timerange can not be longer than ' + this.dashboard?.timepicker.maxTimeRange + '. Please select a shorter duration.',
+        'Timerange can not be longer than ' +
+          this.timeModel?.timepicker.maxTimeRange +
+          '. Please select a shorter duration.',
       ]);
       shouldSetTime = false;
     }
@@ -332,9 +334,6 @@
       return;
     }
 
-=======
-  setTime(time: RawTimeRange, updateUrl = true) {
->>>>>>> 21fd9dd0
     extend(this.time, time);
 
     // disable refresh if zoom in or zoom out
