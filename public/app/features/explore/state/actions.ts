--- conflicted
+++ resolved
@@ -32,9 +32,8 @@
   QueryHint,
   QueryFixAction,
 } from '@grafana/ui/src/types';
-import { ExploreId, ExploreUrlState, RangeScanner, ResultType, QueryOptions } from 'app/types/explore';
+import { ExploreId, ExploreUrlState, RangeScanner, ResultType, QueryOptions, ExploreUIState } from 'app/types/explore';
 import {
-<<<<<<< HEAD
   Action,
   updateDatasourceInstanceAction,
   changeQueryAction,
@@ -60,38 +59,16 @@
   setQueriesAction,
   splitCloseAction,
   splitOpenAction,
+  addQueryRowAction,
+  AddQueryRowPayload,
   toggleGraphAction,
   toggleLogsAction,
   toggleTableAction,
-  addQueryRowAction,
-  AddQueryRowPayload,
-=======
-  ExploreId,
-  ExploreUrlState,
-  RangeScanner,
-  ResultType,
-  QueryOptions,
-  QueryTransaction,
-  ExploreUIState,
-} from 'app/types/explore';
-
-import {
-  Action as ThunkableAction,
-  ActionTypes,
-  AddQueryRowAction,
-  ChangeSizeAction,
-  HighlightLogsExpressionAction,
-  LoadDatasourceFailureAction,
-  LoadDatasourceMissingAction,
-  LoadDatasourcePendingAction,
-  LoadDatasourceSuccessAction,
-  QueryTransactionStartAction,
-  ScanStopAction,
-  UpdateDatasourceInstanceAction,
-  QueriesImported,
->>>>>>> b58a3c93
+  ToggleGraphPayload,
+  ToggleLogsPayload,
+  ToggleTablePayload,
 } from './actionTypes';
-import { ActionOf } from 'app/core/redux/actionCreatorFactory';
+import { ActionOf, ActionCreator } from 'app/core/redux/actionCreatorFactory';
 
 type ThunkResult<R> = ThunkAction<R, StoreState, undefined, Action>;
 
@@ -114,11 +91,7 @@
 
     await dispatch(importQueries(exploreId, queries, currentDataSourceInstance, newDataSourceInstance));
 
-<<<<<<< HEAD
     dispatch(updateDatasourceInstanceAction({ exploreId, datasourceInstance: newDataSourceInstance }));
-    dispatch(loadDatasource(exploreId, newDataSourceInstance));
-=======
-    dispatch(updateDatasourceInstance(exploreId, newDataSourceInstance));
 
     try {
       await dispatch(loadDatasource(exploreId, newDataSourceInstance));
@@ -128,7 +101,6 @@
     }
 
     dispatch(runQueries(exploreId));
->>>>>>> b58a3c93
   };
 }
 
@@ -217,14 +189,9 @@
         exploreDatasources,
         queries,
         range,
-<<<<<<< HEAD
+        ui,
       })
     );
-=======
-        ui,
-      },
-    });
->>>>>>> b58a3c93
 
     if (exploreDatasources.length >= 1) {
       let instance;
@@ -241,11 +208,7 @@
         instance = await getDatasourceSrv().get();
       }
 
-<<<<<<< HEAD
       dispatch(updateDatasourceInstanceAction({ exploreId, datasourceInstance: instance }));
-      dispatch(loadDatasource(exploreId, instance));
-=======
-      dispatch(updateDatasourceInstance(exploreId, instance));
 
       try {
         await dispatch(loadDatasource(exploreId, instance));
@@ -254,7 +217,6 @@
         return;
       }
       dispatch(runQueries(exploreId, true));
->>>>>>> b58a3c93
     } else {
       dispatch(loadDatasourceMissingAction({ exploreId }));
     }
@@ -266,11 +228,7 @@
  * run datasource-specific code. Existing queries are imported to the new datasource if an importer exists,
  * e.g., Prometheus -> Loki queries.
  */
-<<<<<<< HEAD
 export const loadDatasourceSuccess = (exploreId: ExploreId, instance: any): ActionOf<LoadDatasourceSuccessPayload> => {
-=======
-export const loadDatasourceSuccess = (exploreId: ExploreId, instance: any): LoadDatasourceSuccessAction => {
->>>>>>> b58a3c93
   // Capabilities
   const supportsGraph = instance.meta.metrics;
   const supportsLogs = instance.meta.logs;
@@ -332,12 +290,7 @@
     const datasourceName = instance.name;
 
     // Keep ID to track selection
-<<<<<<< HEAD
     dispatch(loadDatasourcePendingAction({ exploreId, requestedDatasourceName: datasourceName }));
-
-=======
-    dispatch(loadDatasourcePending(exploreId, datasourceName));
->>>>>>> b58a3c93
     let datasourceError = null;
 
     try {
@@ -348,13 +301,8 @@
     }
 
     if (datasourceError) {
-<<<<<<< HEAD
       dispatch(loadDatasourceFailureAction({ exploreId, error: datasourceError }));
-      return;
-=======
-      dispatch(loadDatasourceFailure(exploreId, datasourceError));
       return Promise.reject(`${datasourceName} loading failed`);
->>>>>>> b58a3c93
     }
 
     if (datasourceName !== getState().explore[exploreId].requestedDatasourceName) {
@@ -754,32 +702,30 @@
  * Creates action to collapse graph/logs/table panel. When panel is collapsed,
  * queries won't be run
  */
-const togglePanelActionCreator = (type: ActionTypes.ToggleGraph | ActionTypes.ToggleTable | ActionTypes.ToggleLogs) => (
-  exploreId: ExploreId
-) => {
+const togglePanelActionCreator = (
+  actionCreator:
+    | ActionCreator<ToggleGraphPayload>
+    | ActionCreator<ToggleLogsPayload>
+    | ActionCreator<ToggleTablePayload>
+) => (exploreId: ExploreId) => {
   return (dispatch, getState) => {
-<<<<<<< HEAD
-    dispatch(toggleGraphAction({ exploreId }));
-    if (getState().explore[exploreId].showingGraph) {
-=======
     let shouldRunQueries;
-    dispatch({ type, payload: { exploreId } });
+    dispatch(actionCreator);
     dispatch(stateSave());
 
-    switch (type) {
-      case ActionTypes.ToggleGraph:
+    switch (actionCreator.type) {
+      case toggleGraphAction.type:
         shouldRunQueries = getState().explore[exploreId].showingGraph;
         break;
-      case ActionTypes.ToggleLogs:
+      case toggleLogsAction.type:
         shouldRunQueries = getState().explore[exploreId].showingLogs;
         break;
-      case ActionTypes.ToggleTable:
+      case toggleTableAction.type:
         shouldRunQueries = getState().explore[exploreId].showingTable;
         break;
     }
 
     if (shouldRunQueries) {
->>>>>>> b58a3c93
       dispatch(runQueries(exploreId));
     }
   };
@@ -788,43 +734,14 @@
 /**
  * Expand/collapse the graph result viewer. When collapsed, graph queries won't be run.
  */
-export const toggleGraph = togglePanelActionCreator(ActionTypes.ToggleGraph);
+export const toggleGraph = togglePanelActionCreator(toggleGraphAction);
 
 /**
  * Expand/collapse the logs result viewer. When collapsed, log queries won't be run.
  */
-<<<<<<< HEAD
-export function toggleLogs(exploreId: ExploreId): ThunkResult<void> {
-  return (dispatch, getState) => {
-    dispatch(toggleLogsAction({ exploreId }));
-    if (getState().explore[exploreId].showingLogs) {
-      dispatch(runQueries(exploreId));
-    }
-  };
-}
-=======
-export const toggleLogs = togglePanelActionCreator(ActionTypes.ToggleLogs);
->>>>>>> b58a3c93
+export const toggleLogs = togglePanelActionCreator(toggleLogsAction);
 
 /**
  * Expand/collapse the table result viewer. When collapsed, table queries won't be run.
  */
-<<<<<<< HEAD
-export function toggleTable(exploreId: ExploreId): ThunkResult<void> {
-  return (dispatch, getState) => {
-    dispatch(toggleTableAction({ exploreId }));
-    if (getState().explore[exploreId].showingTable) {
-      dispatch(runQueries(exploreId));
-    }
-=======
-export const toggleTable = togglePanelActionCreator(ActionTypes.ToggleTable);
-
-/**
- * Resets state for explore.
- */
-export function resetExplore(): ThunkResult<void> {
-  return dispatch => {
-    dispatch({ type: ActionTypes.ResetExplore, payload: {} });
->>>>>>> b58a3c93
-  };
-}+export const toggleTable = togglePanelActionCreator(toggleTableAction);