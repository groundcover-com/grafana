import React, { PureComponent, createRef } from 'react';
import { css } from '@emotion/css';
import { capitalize } from 'lodash';
import memoizeOne from 'memoize-one';
import {
  rangeUtil,
  RawTimeRange,
  LogLevel,
  TimeZone,
  AbsoluteTimeRange,
  LogsDedupStrategy,
  LogRowModel,
  LogsDedupDescription,
  LogsMetaItem,
  LogsSortOrder,
  LinkModel,
  Field,
  DataQuery,
  GrafanaTheme2,
  LoadingState,
} from '@grafana/data';
import {
  RadioButtonGroup,
  LogRows,
  Button,
  InlineField,
  InlineFieldRow,
  InlineSwitch,
  withTheme2,
  Themeable2,
} from '@grafana/ui';
import store from 'app/core/store';
import { dedupLogRows, filterLogLevels } from 'app/core/logs_model';
import { LogsMetaRow } from './LogsMetaRow';
import LogsNavigation from './LogsNavigation';
import { RowContextOptions } from '@grafana/ui/src/components/Logs/LogRowContextProvider';
<<<<<<< HEAD
=======
import { ExploreGraph } from './ExploreGraph';
>>>>>>> 1c892a2f

const SETTINGS_KEYS = {
  showLabels: 'grafana.explore.logs.showLabels',
  showTime: 'grafana.explore.logs.showTime',
  wrapLogMessage: 'grafana.explore.logs.wrapLogMessage',
  prettifyLogMessage: 'grafana.explore.logs.prettifyLogMessage',
};

interface Props extends Themeable2 {
  width: number;
  logRows: LogRowModel[];
  logsMeta?: LogsMetaItem[];
  logsQueries?: DataQuery[];
  visibleRange?: AbsoluteTimeRange;
  theme: GrafanaTheme2;
  highlighterExpressions?: string[];
  loading: boolean;
  loadingState: LoadingState;
  absoluteRange: AbsoluteTimeRange;
  timeZone: TimeZone;
  scanning?: boolean;
  scanRange?: RawTimeRange;
  showContextToggle?: (row?: LogRowModel) => boolean;
  onChangeTime: (range: AbsoluteTimeRange) => void;
  onClickFilterLabel?: (key: string, value: string) => void;
  onClickFilterOutLabel?: (key: string, value: string) => void;
  onStartScanning?: () => void;
  onStopScanning?: () => void;
  getRowContext?: (row: LogRowModel, options?: RowContextOptions) => Promise<any>;
  getFieldLinks: (field: Field, rowIndex: number) => Array<LinkModel<Field>>;
  addResultsToCache: () => void;
  clearCache: () => void;
  autoLoadLogsVolume: boolean;
  onChangeAutoLogsVolume: (value: boolean) => void;
  loadingLogsVolumeAvailable: boolean;
}

interface State {
  showLabels: boolean;
  showTime: boolean;
  wrapLogMessage: boolean;
  prettifyLogMessage: boolean;
  dedupStrategy: LogsDedupStrategy;
  hiddenLogLevels: LogLevel[];
  logsSortOrder: LogsSortOrder | null;
  isFlipping: boolean;
  showDetectedFields: string[];
  forceEscape: boolean;
}

export class UnthemedLogs extends PureComponent<Props, State> {
  flipOrderTimer?: number;
  cancelFlippingTimer?: number;
  topLogsRef = createRef<HTMLDivElement>();

  state: State = {
    showLabels: store.getBool(SETTINGS_KEYS.showLabels, false),
    showTime: store.getBool(SETTINGS_KEYS.showTime, true),
    wrapLogMessage: store.getBool(SETTINGS_KEYS.wrapLogMessage, true),
    prettifyLogMessage: store.getBool(SETTINGS_KEYS.prettifyLogMessage, false),
    dedupStrategy: LogsDedupStrategy.none,
    hiddenLogLevels: [],
    logsSortOrder: null,
    isFlipping: false,
    showDetectedFields: [],
    forceEscape: false,
  };

  componentWillUnmount() {
    if (this.flipOrderTimer) {
      window.clearTimeout(this.flipOrderTimer);
    }

    if (this.cancelFlippingTimer) {
      window.clearTimeout(this.cancelFlippingTimer);
    }
  }

  onChangeLogsSortOrder = () => {
    this.setState({ isFlipping: true });
    // we are using setTimeout here to make sure that disabled button is rendered before the rendering of reordered logs
    this.flipOrderTimer = window.setTimeout(() => {
      this.setState((prevState) => {
        if (prevState.logsSortOrder === null || prevState.logsSortOrder === LogsSortOrder.Descending) {
          return { logsSortOrder: LogsSortOrder.Ascending };
        }
        return { logsSortOrder: LogsSortOrder.Descending };
      });
    }, 0);
    this.cancelFlippingTimer = window.setTimeout(() => this.setState({ isFlipping: false }), 1000);
  };

  onEscapeNewlines = () => {
    this.setState((prevState) => ({
      forceEscape: !prevState.forceEscape,
    }));
  };

  onChangeDedup = (dedupStrategy: LogsDedupStrategy) => {
    this.setState({ dedupStrategy });
  };

  onChangeLabels = (event?: React.SyntheticEvent) => {
    const target = event && (event.target as HTMLInputElement);
    if (target) {
      const showLabels = target.checked;
      this.setState({
        showLabels,
      });
      store.set(SETTINGS_KEYS.showLabels, showLabels);
    }
  };

  onChangeTime = (event?: React.SyntheticEvent) => {
    const target = event && (event.target as HTMLInputElement);
    if (target) {
      const showTime = target.checked;
      this.setState({
        showTime,
      });
      store.set(SETTINGS_KEYS.showTime, showTime);
    }
  };

  onChangewrapLogMessage = (event?: React.SyntheticEvent) => {
    const target = event && (event.target as HTMLInputElement);
    if (target) {
      const wrapLogMessage = target.checked;
      this.setState({
        wrapLogMessage,
      });
      store.set(SETTINGS_KEYS.wrapLogMessage, wrapLogMessage);
    }
  };

  onChangePrettifyLogMessage = (event?: React.SyntheticEvent) => {
    const target = event && (event.target as HTMLInputElement);
    if (target) {
      const prettifyLogMessage = target.checked;
      this.setState({
        prettifyLogMessage,
      });
      store.set(SETTINGS_KEYS.prettifyLogMessage, prettifyLogMessage);
    }
  };

  handleOnChangeAutoLogsVolume = (event?: React.SyntheticEvent) => {
    const target = event && (event.target as HTMLInputElement);
    if (target) {
      this.props.onChangeAutoLogsVolume(target.checked);
    }
  };

  onToggleLogLevel = (hiddenRawLevels: string[]) => {
    const hiddenLogLevels = hiddenRawLevels.map((level) => LogLevel[level as LogLevel]);
    this.setState({ hiddenLogLevels });
  };

  onClickScan = (event: React.SyntheticEvent) => {
    event.preventDefault();
    if (this.props.onStartScanning) {
      this.props.onStartScanning();
    }
  };

  onClickStopScan = (event: React.SyntheticEvent) => {
    event.preventDefault();
    if (this.props.onStopScanning) {
      this.props.onStopScanning();
    }
  };

  showDetectedField = (key: string) => {
    const index = this.state.showDetectedFields.indexOf(key);

    if (index === -1) {
      this.setState((state) => {
        return {
          showDetectedFields: state.showDetectedFields.concat(key),
        };
      });
    }
  };

  hideDetectedField = (key: string) => {
    const index = this.state.showDetectedFields.indexOf(key);
    if (index > -1) {
      this.setState((state) => {
        return {
          showDetectedFields: state.showDetectedFields.filter((k) => key !== k),
        };
      });
    }
  };

  clearDetectedFields = () => {
    this.setState((state) => {
      return {
        showDetectedFields: [],
      };
    });
  };

  checkUnescapedContent = memoizeOne((logRows: LogRowModel[]) => {
    return !!logRows.some((r) => r.hasUnescapedContent);
  });

  dedupRows = memoizeOne((logRows: LogRowModel[], dedupStrategy: LogsDedupStrategy) => {
    const dedupedRows = dedupLogRows(logRows, dedupStrategy);
    const dedupCount = dedupedRows.reduce((sum, row) => (row.duplicates ? sum + row.duplicates : sum), 0);
    return { dedupedRows, dedupCount };
  });

  filterRows = memoizeOne((logRows: LogRowModel[], hiddenLogLevels: LogLevel[]) => {
    return filterLogLevels(logRows, new Set(hiddenLogLevels));
  });

  scrollToTopLogs = () => this.topLogsRef.current?.scrollIntoView();

  render() {
    const {
      logRows,
      logsMeta,
      visibleRange,
      highlighterExpressions,
      loading = false,
      loadingState,
      onClickFilterLabel,
      onClickFilterOutLabel,
      timeZone,
      scanning,
      scanRange,
      showContextToggle,
      absoluteRange,
      onChangeTime,
      getFieldLinks,
      theme,
      logsQueries,
      clearCache,
      addResultsToCache,
      autoLoadLogsVolume,
      loadingLogsVolumeAvailable,
    } = this.props;

    const {
      showLabels,
      showTime,
      wrapLogMessage,
      prettifyLogMessage,
      dedupStrategy,
      hiddenLogLevels,
      logsSortOrder,
      isFlipping,
      showDetectedFields,
      forceEscape,
    } = this.state;

    const styles = getStyles(theme, wrapLogMessage);
    const hasData = logRows && logRows.length > 0;
    const hasUnescapedContent = this.checkUnescapedContent(logRows);

    const filteredLogs = this.filterRows(logRows, hiddenLogLevels);
    const { dedupedRows, dedupCount } = this.dedupRows(filteredLogs, dedupStrategy);

    const scanText = scanRange ? `Scanning ${rangeUtil.describeTimeRange(scanRange)}` : 'Scanning...';

    return (
      <>
<<<<<<< HEAD
=======
        <div className={styles.infoText}>
          This datasource does not support full-range histograms. The graph is based on the logs seen in the response.
        </div>
        {logsSeries && logsSeries.length ? (
          <ExploreGraph
            data={logsSeries}
            height={150}
            width={width}
            tooltipDisplayMode={TooltipDisplayMode.Multi}
            absoluteRange={visibleRange || absoluteRange}
            timeZone={timeZone}
            loadingState={loadingState}
            onHiddenSeriesChanged={this.onToggleLogLevel}
          />
        ) : undefined}
>>>>>>> 1c892a2f
        <div className={styles.logOptions} ref={this.topLogsRef}>
          <InlineFieldRow>
            <InlineField label="Time" transparent>
              <InlineSwitch value={showTime} onChange={this.onChangeTime} transparent />
            </InlineField>
            <InlineField label="Unique labels" transparent>
              <InlineSwitch value={showLabels} onChange={this.onChangeLabels} transparent />
            </InlineField>
            <InlineField label="Wrap lines" transparent>
              <InlineSwitch value={wrapLogMessage} onChange={this.onChangewrapLogMessage} transparent />
            </InlineField>
            <InlineField label="Prettify JSON" transparent>
              <InlineSwitch value={prettifyLogMessage} onChange={this.onChangePrettifyLogMessage} transparent />
            </InlineField>
            {loadingLogsVolumeAvailable && (
              <InlineField label="Auto-load logs volume" transparent>
                <InlineSwitch value={autoLoadLogsVolume} onChange={this.handleOnChangeAutoLogsVolume} transparent />
              </InlineField>
            )}
            <InlineField label="Dedup" transparent>
              <RadioButtonGroup
                options={Object.values(LogsDedupStrategy).map((dedupType) => ({
                  label: capitalize(dedupType),
                  value: dedupType,
                  description: LogsDedupDescription[dedupType],
                }))}
                value={dedupStrategy}
                onChange={this.onChangeDedup}
                className={styles.radioButtons}
              />
            </InlineField>
          </InlineFieldRow>
          <Button
            variant="secondary"
            disabled={isFlipping}
            title={logsSortOrder === LogsSortOrder.Ascending ? 'Change to newest first' : 'Change to oldest first'}
            aria-label="Flip results order"
            className={styles.flipButton}
            onClick={this.onChangeLogsSortOrder}
          >
            {isFlipping ? 'Flipping...' : 'Flip results order'}
          </Button>
        </div>
        <LogsMetaRow
          logRows={logRows}
          meta={logsMeta || []}
          dedupStrategy={dedupStrategy}
          dedupCount={dedupCount}
          hasUnescapedContent={hasUnescapedContent}
          forceEscape={forceEscape}
          showDetectedFields={showDetectedFields}
          onEscapeNewlines={this.onEscapeNewlines}
          clearDetectedFields={this.clearDetectedFields}
        />
        <div className={styles.logsSection}>
          <div className={styles.logRows}>
            <LogRows
              logRows={logRows}
              deduplicatedRows={dedupedRows}
              dedupStrategy={dedupStrategy}
              getRowContext={this.props.getRowContext}
              highlighterExpressions={highlighterExpressions}
              onClickFilterLabel={onClickFilterLabel}
              onClickFilterOutLabel={onClickFilterOutLabel}
              showContextToggle={showContextToggle}
              showLabels={showLabels}
              showTime={showTime}
              enableLogDetails={true}
              forceEscape={forceEscape}
              wrapLogMessage={wrapLogMessage}
              prettifyLogMessage={prettifyLogMessage}
              timeZone={timeZone}
              getFieldLinks={getFieldLinks}
              logsSortOrder={logsSortOrder}
              showDetectedFields={showDetectedFields}
              onClickShowDetectedField={this.showDetectedField}
              onClickHideDetectedField={this.hideDetectedField}
            />
          </div>
          <LogsNavigation
            logsSortOrder={logsSortOrder}
            visibleRange={visibleRange ?? absoluteRange}
            absoluteRange={absoluteRange}
            timeZone={timeZone}
            onChangeTime={onChangeTime}
            loading={loading}
            queries={logsQueries ?? []}
            scrollToTopLogs={this.scrollToTopLogs}
            addResultsToCache={addResultsToCache}
            clearCache={clearCache}
          />
        </div>
        {!loading && !hasData && !scanning && (
          <div className={styles.noData}>
            No logs found.
            <Button size="xs" fill="text" onClick={this.onClickScan}>
              Scan for older logs
            </Button>
          </div>
        )}

        {scanning && (
          <div className={styles.noData}>
            <span>{scanText}</span>
            <Button size="xs" fill="text" onClick={this.onClickStopScan}>
              Stop scan
            </Button>
          </div>
        )}
      </>
    );
  }
}

export const Logs = withTheme2(UnthemedLogs);

const getStyles = (theme: GrafanaTheme2, wrapLogMessage: boolean) => {
  return {
    noData: css`
      > * {
        margin-left: 0.5em;
      }
    `,
    logOptions: css`
      display: flex;
      justify-content: space-between;
      align-items: baseline;
      flex-wrap: wrap;
      background-color: ${theme.colors.background.primary};
      padding: ${theme.spacing(1, 2)};
      border-radius: ${theme.shape.borderRadius()};
      margin: ${theme.spacing(2, 0, 1)};
      border: 1px solid ${theme.colors.border.medium};
    `,
    flipButton: css`
      margin: ${theme.spacing(0.5, 0, 0, 1)};
    `,
    radioButtons: css`
      margin: 0 ${theme.spacing(1)};
    `,
    logsSection: css`
      display: flex;
      flex-direction: row;
      justify-content: space-between;
    `,
    logRows: css`
      overflow-x: ${wrapLogMessage ? 'unset' : 'scroll'};
      overflow-y: visible;
      width: 100%;
    `,
    infoText: css`
      font-size: ${theme.typography.size.sm};
      color: ${theme.colors.text.secondary};
    `,
  };
};<|MERGE_RESOLUTION|>--- conflicted
+++ resolved
@@ -34,10 +34,6 @@
 import { LogsMetaRow } from './LogsMetaRow';
 import LogsNavigation from './LogsNavigation';
 import { RowContextOptions } from '@grafana/ui/src/components/Logs/LogRowContextProvider';
-<<<<<<< HEAD
-=======
-import { ExploreGraph } from './ExploreGraph';
->>>>>>> 1c892a2f
 
 const SETTINGS_KEYS = {
   showLabels: 'grafana.explore.logs.showLabels',
@@ -306,24 +302,6 @@
 
     return (
       <>
-<<<<<<< HEAD
-=======
-        <div className={styles.infoText}>
-          This datasource does not support full-range histograms. The graph is based on the logs seen in the response.
-        </div>
-        {logsSeries && logsSeries.length ? (
-          <ExploreGraph
-            data={logsSeries}
-            height={150}
-            width={width}
-            tooltipDisplayMode={TooltipDisplayMode.Multi}
-            absoluteRange={visibleRange || absoluteRange}
-            timeZone={timeZone}
-            loadingState={loadingState}
-            onHiddenSeriesChanged={this.onToggleLogLevel}
-          />
-        ) : undefined}
->>>>>>> 1c892a2f
         <div className={styles.logOptions} ref={this.topLogsRef}>
           <InlineFieldRow>
             <InlineField label="Time" transparent>
