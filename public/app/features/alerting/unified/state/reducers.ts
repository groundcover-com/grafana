import { combineReducers } from 'redux';
import { createAsyncMapSlice, createAsyncSlice } from '../utils/redux';
import {
  fetchAlertManagerConfigAction,
  fetchAmAlertsAction,
  fetchEditableRuleAction,
  fetchGrafanaNotifiersAction,
  fetchPromRulesAction,
  fetchRulerRulesAction,
  fetchSilencesAction,
  saveRuleFormAction,
  updateAlertManagerConfigAction,
  createOrUpdateSilenceAction,
  fetchFolderAction,
  fetchAlertGroupsAction,
  checkIfLotexSupportsEditingRulesAction,
<<<<<<< HEAD
=======
  deleteAlertManagerConfigAction,
>>>>>>> e42a597e
} from './actions';

export const reducer = combineReducers({
  promRules: createAsyncMapSlice('promRules', fetchPromRulesAction, (dataSourceName) => dataSourceName).reducer,
  rulerRules: createAsyncMapSlice('rulerRules', fetchRulerRulesAction, (dataSourceName) => dataSourceName).reducer,
  amConfigs: createAsyncMapSlice(
    'amConfigs',
    fetchAlertManagerConfigAction,
    (alertManagerSourceName) => alertManagerSourceName
  ).reducer,
  silences: createAsyncMapSlice('silences', fetchSilencesAction, (alertManagerSourceName) => alertManagerSourceName)
    .reducer,
  ruleForm: combineReducers({
    saveRule: createAsyncSlice('saveRule', saveRuleFormAction).reducer,
    existingRule: createAsyncSlice('existingRule', fetchEditableRuleAction).reducer,
  }),
  grafanaNotifiers: createAsyncSlice('grafanaNotifiers', fetchGrafanaNotifiersAction).reducer,
  saveAMConfig: createAsyncSlice('saveAMConfig', updateAlertManagerConfigAction).reducer,
  deleteAMConfig: createAsyncSlice('deleteAMConfig', deleteAlertManagerConfigAction).reducer,
  updateSilence: createAsyncSlice('updateSilence', createOrUpdateSilenceAction).reducer,
  amAlerts: createAsyncMapSlice('amAlerts', fetchAmAlertsAction, (alertManagerSourceName) => alertManagerSourceName)
    .reducer,
  folders: createAsyncMapSlice('folders', fetchFolderAction, (uid) => uid).reducer,
  amAlertGroups: createAsyncMapSlice(
    'amAlertGroups',
    fetchAlertGroupsAction,
    (alertManagerSourceName) => alertManagerSourceName
  ).reducer,
  lotexSupportsRuleEditing: createAsyncMapSlice(
    'lotexSupportsRuleEditing',
    checkIfLotexSupportsEditingRulesAction,
    (source) => source
  ).reducer,
});

export type UnifiedAlertingState = ReturnType<typeof reducer>;

export default reducer;<|MERGE_RESOLUTION|>--- conflicted
+++ resolved
@@ -14,10 +14,7 @@
   fetchFolderAction,
   fetchAlertGroupsAction,
   checkIfLotexSupportsEditingRulesAction,
-<<<<<<< HEAD
-=======
   deleteAlertManagerConfigAction,
->>>>>>> e42a597e
 } from './actions';
 
 export const reducer = combineReducers({
