--- conflicted
+++ resolved
@@ -71,12 +71,7 @@
     eventData.totalQueries = totalQueries;
     eventData.cachedQueries = cachedQueries;
 
-<<<<<<< HEAD
-    // enrich with dashboard info
     const dashboard = getDashboardSrv().dashboard;
-=======
-    const dashboard = getDashboardSrv().getCurrent();
->>>>>>> b059296c
     if (dashboard) {
       eventData.dashboardId = dashboard.id;
       eventData.dashboardName = dashboard.title;
