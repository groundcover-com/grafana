--- conflicted
+++ resolved
@@ -1,14 +1,10 @@
 import { map } from 'lodash';
 import React, { SyntheticEvent, useCallback, useEffect, useState } from 'react';
 
-<<<<<<< HEAD
 import { CoreApp, LoadingState } from '@grafana/data';
 import { selectors } from '@grafana/e2e-selectors';
 import { EditorHeader, EditorRows, FlexItem, Space } from '@grafana/experimental';
-=======
-import { CoreApp, LoadingState, SelectableValue } from '@grafana/data';
-import { EditorHeader, EditorRows, FlexItem, InlineSelect, Space } from '@grafana/experimental';
->>>>>>> 05c9af51
+
 import { reportInteraction } from '@grafana/runtime';
 import { ConfirmModal, Button } from '@grafana/ui';
 
