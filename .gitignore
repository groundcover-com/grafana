--- conflicted
+++ resolved
@@ -5,10 +5,7 @@
 # locally required config files
 web.config
 config.js
-<<<<<<< HEAD
-=======
 
 # Editor junk
->>>>>>> 0ad4f3b8
 *.sublime-workspace
 *.swp