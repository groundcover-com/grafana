--- conflicted
+++ resolved
@@ -4,13 +4,9 @@
 	"errors"
 	"fmt"
 
-<<<<<<< HEAD
-	"github.com/grafana/grafana/pkg/models"
 	"github.com/grafana/grafana/pkg/plugins/manifest"
 	"github.com/grafana/grafana/pkg/plugins/signature"
-=======
 	"github.com/grafana/grafana/pkg/services/org"
->>>>>>> a2304396
 )
 
 const (
@@ -125,32 +121,11 @@
 	AlphaRelease ReleaseState = "alpha"
 )
 
-<<<<<<< HEAD
-=======
-type SignatureType string
-
-const (
-	GrafanaSignature     SignatureType = "grafana"
-	CommercialSignature  SignatureType = "commercial"
-	CommunitySignature   SignatureType = "community"
-	PrivateSignature     SignatureType = "private"
-	PrivateGlobSignature SignatureType = "private-glob"
-)
-
-func (s SignatureType) IsValid() bool {
-	switch s {
-	case GrafanaSignature, CommercialSignature, CommunitySignature, PrivateSignature, PrivateGlobSignature:
-		return true
-	}
-	return false
-}
-
->>>>>>> a2304396
 type PluginFiles map[string]struct{}
 
 type Signature struct {
 	Status     signature.Status
-	Type       manifest.Type
+	Type       manifest.SignatureType
 	SigningOrg string
 	Files      PluginFiles
 }
