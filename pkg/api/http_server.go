--- conflicted
+++ resolved
@@ -127,12 +127,8 @@
 	queryDataService             *query.Service
 	serviceAccountsService       serviceaccounts.Service
 	authInfoService              login.AuthInfoService
-<<<<<<< HEAD
-	TeamPermissionsService       *resourcepermissions.Service
-	permissionServices           *resourceservices.ResourceServices
-=======
 	teamPermissionsService       accesscontrol.PermissionsService
->>>>>>> cdc08105
+	permissionServices           accesscontrol.PermissionsServices
 	NotificationService          *notifications.NotificationService
 	dashboardService             dashboards.DashboardService
 	dashboardProvisioningService dashboards.DashboardProvisioningService
@@ -166,11 +162,7 @@
 	pluginsUpdateChecker *updatechecker.PluginsService, searchUsersService searchusers.Service,
 	dataSourcesService datasources.DataSourceService, secretsService secrets.Service, queryDataService *query.Service,
 	ldapGroups ldap.Groups, teamGuardian teamguardian.TeamGuardian, serviceaccountsService serviceaccounts.Service,
-<<<<<<< HEAD
-	authInfoService login.AuthInfoService, permissionServices *resourceservices.ResourceServices,
-=======
 	authInfoService login.AuthInfoService, permissionsServices accesscontrol.PermissionsServices,
->>>>>>> cdc08105
 	notificationService *notifications.NotificationService, dashboardService dashboards.DashboardService,
 	dashboardProvisioningService dashboards.DashboardProvisioningService, folderService dashboards.FolderService,
 	datasourcePermissionsService DatasourcePermissionsService, alertNotificationService *alerting.AlertNotificationService,
@@ -234,11 +226,6 @@
 		queryDataService:             queryDataService,
 		serviceAccountsService:       serviceaccountsService,
 		authInfoService:              authInfoService,
-<<<<<<< HEAD
-		permissionServices:           permissionServices,
-		TeamPermissionsService:       permissionServices.GetTeamService(),
-=======
->>>>>>> cdc08105
 		NotificationService:          notificationService,
 		dashboardService:             dashboardService,
 		dashboardProvisioningService: dashboardProvisioningService,
@@ -247,6 +234,7 @@
 		teamPermissionsService:       permissionsServices.GetTeamService(),
 		AlertNotificationService:     alertNotificationService,
 		DashboardsnapshotsService:    dashboardsnapshotsService,
+		permissionServices:           permissionsServices,
 	}
 	if hs.Listener != nil {
 		hs.log.Debug("Using provided listener")
