package searchV2

import (
	"bytes"
	"context"
	"encoding/json"
	"fmt"
	"time"

	"github.com/grafana/grafana/pkg/bus"
	"github.com/grafana/grafana/pkg/models"
	"github.com/grafana/grafana/pkg/services/search"

	"github.com/grafana/grafana-plugin-sdk-go/backend"
	"github.com/grafana/grafana-plugin-sdk-go/data"
	"github.com/grafana/grafana/pkg/models"
	"github.com/grafana/grafana/pkg/services/searchV2/extract"
	"github.com/grafana/grafana/pkg/services/sqlstore"
)

type StandardSearchService struct {
	sql *sqlstore.SQLStore
}

func ProvideService(sql *sqlstore.SQLStore) SearchService {
	return &StandardSearchService{
		sql: sql,
	}
}

type dashMeta struct {
	id        int64
	is_folder bool
	folder_id int64
	created   time.Time
	updated   time.Time
	dash      *extract.DashboardInfo
}

func (s *StandardSearchService) DoDashboardQuery(ctx context.Context, user *backend.User, orgId int64, query DashboardQuery) *backend.DataResponse {
	rsp := &backend.DataResponse{}

<<<<<<< HEAD
	if user == nil {
		rsp.Error = fmt.Errorf("no user found in request")
		return rsp
	}

	var orgRole models.RoleType
	switch user.Role {
	case "Admin":
		orgRole = models.ROLE_ADMIN
	case "Editor":
		orgRole = models.ROLE_EDITOR
	default:
		orgRole = models.ROLE_VIEWER
	}

	// Up to 1000 results returned with this query.
	// May require several requests to load all dashboard IDs.
	dashboardQuery := search.FindPersistedDashboardsQuery{
		Title: "",
		SignedInUser: &models.SignedInUser{
			UserId:  user.UserID,
			OrgRole: orgRole,
			OrgId:   1, // TODO: proper orgId.
		},
		Type:       "",
		Limit:      0,
		Page:       0,
		Permission: models.PERMISSION_VIEW,
	}

	if err := bus.Dispatch(ctx, &dashboardQuery); err != nil {
		return nil
	}

	hits := dashboardQuery.Result

	var dashboardIDs []int64
	for _, h := range hits {
		dashboardIDs = append(dashboardIDs, h.ID)
	}

	// Load and parse all dashboards for orgId=1
	dash, err := loadDashboards(ctx, 1, s.sql, dashboardIDs)
=======
	if user == nil || user.Role != string(models.ROLE_ADMIN) {
		rsp.Error = fmt.Errorf("search is only supported for admin users while in early development")
		return rsp
	}

	// Load and parse all dashboards for given orgId
	dash, err := loadDashboards(ctx, orgId, s.sql)
>>>>>>> 41b20c66
	if err != nil {
		rsp.Error = err
		return rsp
	}

	rsp.Frames = metaToFrame(dash)

	return rsp
}

type dashDataQueryResult struct {
	Id       int64
<<<<<<< HEAD
	IsFolder bool
	Data     []byte
}

func loadDashboards(ctx context.Context, orgID int64, sql *sqlstore.SQLStore, dashboardIDs []int64) ([]dashMeta, error) {
=======
	IsFolder bool  `xorm:"is_folder"`
	FolderID int64 `xorm:"folder_id"`
	Data     []byte
	Created  time.Time
	Updated  time.Time
}

func loadDashboards(ctx context.Context, orgID int64, sql *sqlstore.SQLStore) ([]dashMeta, error) {
>>>>>>> 41b20c66
	meta := make([]dashMeta, 0, 200)

	// key will allow name or uid
	lookup := func(key string) *extract.DatasourceInfo {
		return nil // TODO!
	}

	err := sql.WithDbSession(ctx, func(sess *sqlstore.DBSession) error {
		rows := make([]*dashDataQueryResult, 0)

<<<<<<< HEAD
		sess.Table("dashboard").Where("org_id = ?", orgID).In("id", dashboardIDs).Cols("id", "is_folder", "data")
=======
		sess.Table("dashboard").
			Where("org_id = ?", orgID).
			Cols("id", "is_folder", "folder_id", "data", "created", "updated")

>>>>>>> 41b20c66
		err := sess.Find(&rows)
		if err != nil {
			return err
		}

		for _, row := range rows {
<<<<<<< HEAD
			// id := row["id"]
			// is_folder := row["is_folder"]
=======
>>>>>>> 41b20c66
			dash := extract.ReadDashboard(bytes.NewReader(row.Data), lookup)

			meta = append(meta, dashMeta{
				id:        row.Id,
				is_folder: row.IsFolder,
<<<<<<< HEAD
=======
				folder_id: row.FolderID,
				created:   row.Created,
				updated:   row.Updated,
>>>>>>> 41b20c66
				dash:      dash,
			})
		}

		return nil
	})

	return meta, err
}

type simpleCounter struct {
	values map[string]int64
}

func (c *simpleCounter) add(key string) {
	v, ok := c.values[key]
	if !ok {
		v = 0
	}
	c.values[key] = v + 1
}

func (c *simpleCounter) toFrame(name string) *data.Frame {
	key := data.NewFieldFromFieldType(data.FieldTypeString, 0)
	val := data.NewFieldFromFieldType(data.FieldTypeInt64, 0)
	for k, v := range c.values {
		key.Append(k)
		val.Append(v)
	}
	return data.NewFrame(name, key, val)
}

// UGLY... but helpful for now
func metaToFrame(meta []dashMeta) data.Frames {
	folderID := data.NewFieldFromFieldType(data.FieldTypeInt64, 0)
	folderUID := data.NewFieldFromFieldType(data.FieldTypeString, 0)
	folderName := data.NewFieldFromFieldType(data.FieldTypeString, 0)

	folderID.Name = "ID"
	folderUID.Name = "UID"
	folderName.Name = "Name"

	dashID := data.NewFieldFromFieldType(data.FieldTypeInt64, 0)
	dashUID := data.NewFieldFromFieldType(data.FieldTypeString, 0)
	dashFolderID := data.NewFieldFromFieldType(data.FieldTypeInt64, 0)
	dashName := data.NewFieldFromFieldType(data.FieldTypeString, 0)
	dashDescr := data.NewFieldFromFieldType(data.FieldTypeString, 0)
	dashCreated := data.NewFieldFromFieldType(data.FieldTypeTime, 0)
	dashUpdated := data.NewFieldFromFieldType(data.FieldTypeTime, 0)
	dashSchemaVersion := data.NewFieldFromFieldType(data.FieldTypeInt64, 0)
	dashTags := data.NewFieldFromFieldType(data.FieldTypeNullableString, 0)

	dashID.Name = "ID"
	dashUID.Name = "UID"
	dashFolderID.Name = "FolderID"
	dashName.Name = "Name"
	dashDescr.Name = "Description"
	dashTags.Name = "Tags"
	dashSchemaVersion.Name = "SchemaVersion"
	dashCreated.Name = "Created"
	dashUpdated.Name = "Updated"

	panelDashID := data.NewFieldFromFieldType(data.FieldTypeInt64, 0)
	panelID := data.NewFieldFromFieldType(data.FieldTypeInt64, 0)
	panelName := data.NewFieldFromFieldType(data.FieldTypeString, 0)
	panelDescr := data.NewFieldFromFieldType(data.FieldTypeString, 0)
	panelType := data.NewFieldFromFieldType(data.FieldTypeString, 0)

	panelDashID.Name = "DashboardID"
	panelID.Name = "ID"
	panelName.Name = "Name"
	panelDescr.Name = "Description"
	panelType.Name = "Type"

	// fID.Name = "ID"
	// fUID.Name = "UID"
	// fPanelID.Name = "Panel ID"
	// fName.Name = "Name"
	// fDescr.Name = "Description"
	// fType.Name = "Panel type"
	// fTags.Name = "Tags"
	// fTags.Config = &data.FieldConfig{
	// 	Custom: map[string]interface{}{
	// 		// Table panel default styling
	// 		"displayMode": "json-view",
	// 	},
	// }

	counter := simpleCounter{
		values: make(map[string]int64, 30),
	}

	var tags *string
	for _, row := range meta {
		if row.is_folder {
			folderID.Append(row.id)
			folderUID.Append(row.dash.UID)
			folderName.Append(row.dash.Title)
			continue
		}

		dashID.Append(row.id)
		dashUID.Append(row.dash.UID)
		dashFolderID.Append(row.folder_id)
		dashName.Append(row.dash.Title)
		dashDescr.Append(row.dash.Title)
		dashSchemaVersion.Append(row.dash.SchemaVersion)
		dashCreated.Append(row.created)
		dashUpdated.Append(row.updated)

		// Send tags as JSON array
		tags = nil
		if len(row.dash.Tags) > 0 {
			b, err := json.Marshal(row.dash.Tags)
			if err == nil {
				s := string(b)
				tags = &s
			}
		}
		dashTags.Append(tags)

		// Row for each panel
		for _, panel := range row.dash.Panels {
			panelDashID.Append(row.id)
			panelID.Append(panel.ID)
			panelName.Append(panel.Title)
			panelDescr.Append(panel.Description)
			panelType.Append(panel.Type)
			counter.add(panel.Type)
		}
	}

	return data.Frames{
		data.NewFrame("folders", folderID, folderUID, folderName),
		data.NewFrame("dashboards", dashID, dashUID, dashFolderID, dashName, dashDescr, dashTags, dashSchemaVersion, dashCreated, dashUpdated),
		data.NewFrame("panels", panelDashID, panelID, panelName, panelDescr, panelType),
		counter.toFrame("panel-type-counts"),
	}
}<|MERGE_RESOLUTION|>--- conflicted
+++ resolved
@@ -13,7 +13,6 @@
 
 	"github.com/grafana/grafana-plugin-sdk-go/backend"
 	"github.com/grafana/grafana-plugin-sdk-go/data"
-	"github.com/grafana/grafana/pkg/models"
 	"github.com/grafana/grafana/pkg/services/searchV2/extract"
 	"github.com/grafana/grafana/pkg/services/sqlstore"
 )
@@ -40,7 +39,6 @@
 func (s *StandardSearchService) DoDashboardQuery(ctx context.Context, user *backend.User, orgId int64, query DashboardQuery) *backend.DataResponse {
 	rsp := &backend.DataResponse{}
 
-<<<<<<< HEAD
 	if user == nil {
 		rsp.Error = fmt.Errorf("no user found in request")
 		return rsp
@@ -63,7 +61,7 @@
 		SignedInUser: &models.SignedInUser{
 			UserId:  user.UserID,
 			OrgRole: orgRole,
-			OrgId:   1, // TODO: proper orgId.
+			OrgId:   orgId,
 		},
 		Type:       "",
 		Limit:      0,
@@ -83,16 +81,7 @@
 	}
 
 	// Load and parse all dashboards for orgId=1
-	dash, err := loadDashboards(ctx, 1, s.sql, dashboardIDs)
-=======
-	if user == nil || user.Role != string(models.ROLE_ADMIN) {
-		rsp.Error = fmt.Errorf("search is only supported for admin users while in early development")
-		return rsp
-	}
-
-	// Load and parse all dashboards for given orgId
-	dash, err := loadDashboards(ctx, orgId, s.sql)
->>>>>>> 41b20c66
+	dash, err := loadDashboards(ctx, orgId, s.sql, dashboardIDs)
 	if err != nil {
 		rsp.Error = err
 		return rsp
@@ -105,13 +94,6 @@
 
 type dashDataQueryResult struct {
 	Id       int64
-<<<<<<< HEAD
-	IsFolder bool
-	Data     []byte
-}
-
-func loadDashboards(ctx context.Context, orgID int64, sql *sqlstore.SQLStore, dashboardIDs []int64) ([]dashMeta, error) {
-=======
 	IsFolder bool  `xorm:"is_folder"`
 	FolderID int64 `xorm:"folder_id"`
 	Data     []byte
@@ -119,8 +101,7 @@
 	Updated  time.Time
 }
 
-func loadDashboards(ctx context.Context, orgID int64, sql *sqlstore.SQLStore) ([]dashMeta, error) {
->>>>>>> 41b20c66
+func loadDashboards(ctx context.Context, orgID int64, sql *sqlstore.SQLStore, dashboardIDs []int64) ([]dashMeta, error) {
 	meta := make([]dashMeta, 0, 200)
 
 	// key will allow name or uid
@@ -131,36 +112,24 @@
 	err := sql.WithDbSession(ctx, func(sess *sqlstore.DBSession) error {
 		rows := make([]*dashDataQueryResult, 0)
 
-<<<<<<< HEAD
-		sess.Table("dashboard").Where("org_id = ?", orgID).In("id", dashboardIDs).Cols("id", "is_folder", "data")
-=======
 		sess.Table("dashboard").
-			Where("org_id = ?", orgID).
+			Where("org_id = ?", orgID).In("id", dashboardIDs).
 			Cols("id", "is_folder", "folder_id", "data", "created", "updated")
 
->>>>>>> 41b20c66
 		err := sess.Find(&rows)
 		if err != nil {
 			return err
 		}
 
 		for _, row := range rows {
-<<<<<<< HEAD
-			// id := row["id"]
-			// is_folder := row["is_folder"]
-=======
->>>>>>> 41b20c66
 			dash := extract.ReadDashboard(bytes.NewReader(row.Data), lookup)
 
 			meta = append(meta, dashMeta{
 				id:        row.Id,
 				is_folder: row.IsFolder,
-<<<<<<< HEAD
-=======
 				folder_id: row.FolderID,
 				created:   row.Created,
 				updated:   row.Updated,
->>>>>>> 41b20c66
 				dash:      dash,
 			})
 		}
