--- conflicted
+++ resolved
@@ -21,11 +21,8 @@
 	require.Equal(t, []string{
 		"dashboard",
 		"folder",
-<<<<<<< HEAD
 		"folder-access",
-=======
 		"frame",
->>>>>>> 5736b469
 		"geojson",
 		"jsonobj",
 		"playlist",
