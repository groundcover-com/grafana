--- conflicted
+++ resolved
@@ -163,21 +163,17 @@
 	if err != nil {
 		return "", err
 	}
-<<<<<<< HEAD
+	// Validate URL
+	if ds.Url == "" {
+		return "", fmt.Errorf("URL for this data source is empty")
+	}
 
 	key := ds.Type
 	if ds.Type == models.DS_PROMETHEUS && ds.GetRulerProperties().Url != "" {
 		key = "prometheus-ruler"
 	}
+
 	prefix, ok := dsTypeToRulerPrefix[key]
-=======
-	// Validate URL
-	if ds.Url == "" {
-		return "", fmt.Errorf("URL for this data source is empty")
-	}
-
-	prefix, ok := dsTypeToRulerPrefix[ds.Type]
->>>>>>> 14decdb5
 	if !ok {
 		return "", fmt.Errorf("unexpected datasource type. expecting loki or prometheus")
 	}
