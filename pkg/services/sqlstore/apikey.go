--- conflicted
+++ resolved
@@ -46,12 +46,7 @@
 func (ss *SQLStore) GetAllAPIKeys(ctx context.Context, orgID int64) []*models.ApiKey {
 	result := make([]*models.ApiKey, 0)
 	err := ss.WithDbSession(ctx, func(dbSession *DBSession) error {
-<<<<<<< HEAD
-		sess := dbSession.
-			Where("(expires IS NULL OR expires >= ?) AND service_account_id IS NULL", timeNow().Unix()).Asc("name")
-=======
 		sess := dbSession.Where("service_account_id IS NULL").Asc("name")
->>>>>>> b2852205
 		if orgID != -1 {
 			sess = sess.Where("org_id=?", orgID)
 		}
